--- conflicted
+++ resolved
@@ -4,13 +4,8 @@
 language: go
 
 go:
-<<<<<<< HEAD
-  - 1.11
-  - 1.12
-=======
   - 1.12.x
   - tip
->>>>>>> 64044129
 
 env:
   - GOMAXPROCS=4
