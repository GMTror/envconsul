package main

import (
	"flag"
	"fmt"
	"os"
	"path/filepath"
	"strings"
	"time"
)

func main() {
	os.Exit(realMain())
}

func realMain() int {
	var errExit bool
<<<<<<< HEAD
	var reload bool
	var timeout time.Duration
=======
	var reload string
>>>>>>> a0ec57f3
	var consulAddr string
	var consulDC string
	var sanitize bool
	var upcase bool
	flag.Usage = usage
	flag.BoolVar(
		&errExit, "errexit", false,
		"exit if there is an error watching config keys")
<<<<<<< HEAD
	flag.BoolVar(
		&reload, "reload", false,
		"if set, restarts the process when config changes")
	flag.DurationVar(
		&timeout, "timeout", 3*time.Second,
		"how long to wait after SIGTERM when reloading")
=======
	flag.StringVar(
		&reload, "reload", "false",
	  `if true, restarts the process when config change
			if terminate, kills the process when config change`)
>>>>>>> a0ec57f3
	flag.StringVar(
		&consulAddr, "addr", "127.0.0.1:8500",
		"consul HTTP API address with port")
	flag.StringVar(
		&consulDC, "dc", "",
		"consul datacenter, uses local if blank")
	flag.BoolVar(
		&sanitize, "sanitize", true,
		"turn invalid characters in the key into underscores")
	flag.BoolVar(
		&upcase, "upcase", true,
		"make all environmental variable keys uppercase")
	flag.Parse()
	if flag.NArg() < 2 {
		flag.Usage()
		return 1
	}
	reloadOpts := map[string]bool {
		"true": true,
		"false": true,
		"terminate": true,
	}
	if !reloadOpts[reload] {
		fmt.Println("Invalid value for -reload. Possible values are true, false, and terminate")
		flag.Usage()
		return 111
	}

	args := flag.Args()
	config := WatchConfig{
		ConsulAddr: consulAddr,
		ConsulDC:   consulDC,
		Cmd:        args[1:],
		ErrExit:    errExit,
		Prefix:     args[0],
		Reload:     reload,
		Timeout:    timeout,
		Sanitize:   sanitize,
		Upcase:     upcase,
	}
	result, err := watchAndExec(&config)
	if err != nil {
		fmt.Fprintf(os.Stderr, "Error: %s\n", err)
		return 111
	}

	return result
}

func usage() {
	cmd := filepath.Base(os.Args[0])
	fmt.Fprintf(os.Stderr, strings.TrimSpace(helpText)+"\n\n", cmd)
	flag.PrintDefaults()
}

const helpText = `
Usage: %s [options] prefix child...

  Sets environmental variables for the child process by reading
  K/V from Consul's K/V store with the given prefix.

Options:
`<|MERGE_RESOLUTION|>--- conflicted
+++ resolved
@@ -15,12 +15,8 @@
 
 func realMain() int {
 	var errExit bool
-<<<<<<< HEAD
-	var reload bool
+	var reload string
 	var timeout time.Duration
-=======
-	var reload string
->>>>>>> a0ec57f3
 	var consulAddr string
 	var consulDC string
 	var sanitize bool
@@ -29,19 +25,13 @@
 	flag.BoolVar(
 		&errExit, "errexit", false,
 		"exit if there is an error watching config keys")
-<<<<<<< HEAD
-	flag.BoolVar(
-		&reload, "reload", false,
-		"if set, restarts the process when config changes")
 	flag.DurationVar(
 		&timeout, "timeout", 3*time.Second,
 		"how long to wait after SIGTERM when reloading")
-=======
 	flag.StringVar(
 		&reload, "reload", "false",
-	  `if true, restarts the process when config change
+		`if true, restarts the process when config change
 			if terminate, kills the process when config change`)
->>>>>>> a0ec57f3
 	flag.StringVar(
 		&consulAddr, "addr", "127.0.0.1:8500",
 		"consul HTTP API address with port")
@@ -59,9 +49,9 @@
 		flag.Usage()
 		return 1
 	}
-	reloadOpts := map[string]bool {
-		"true": true,
-		"false": true,
+	reloadOpts := map[string]bool{
+		"true":      true,
+		"false":     true,
 		"terminate": true,
 	}
 	if !reloadOpts[reload] {
